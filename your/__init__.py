<<<<<<< HEAD
#!/usr/bin/env python3
import logging
import os

from your.psrfits import PsrfitsFile
from your.pysigproc import SigprocFile

logger = logging.getLogger(__name__)

class Your(PsrfitsFile, SigprocFile):
    def __init__(self, file):
        self.your_file = file
        if isinstance(self.your_file, str):
            ext = os.path.splitext(self.your_file)[1]
            if ext == ".fits" or ext == ".sf":
                PsrfitsFile.__init__(self, psrfitslist=[self.your_file])
            elif ext == ".fil":
                SigprocFile.__init__(self, fp=self.your_file)
            else:
                raise TypeError('Filetype not supported')
        elif isinstance(self.your_file, list):
            if len(self.your_file) == 1 and os.path.splitext(*self.your_file)[1] == ".fil":
                for filterbank_file in self.your_file:
                    SigprocFile.__init__(self, fp=filterbank_file)
            else:
                for f in self.your_file:
                    ext = os.path.splitext(f)[1]
                    if ext == ".fits" or ext == ".sf" or ext == ".fil":
                        pass
                    else:
                        raise TypeError("Can only work with list of fits file or filterbanks")
                self.your_file.sort()
                PsrfitsFile.__init__(self, psrfitslist=self.your_file)

    def __repr__(self):
        if isinstance(self.your_file, list):
            s = "\n".join(map(str, self.your_file))
        else:
            s = self.your_file
        return f"Using Files:\n{s}"
=======
#!/usr/bin/env python3
import logging
import os

from your.psrfits import PsrfitsFile
from your.pysigproc import SigprocFile

logger = logging.getLogger(__name__)

class Your(PsrfitsFile, SigprocFile):
    def __init__(self, file):
        self.your_file = file
        if isinstance(self.your_file, str):
            ext = os.path.splitext(self.your_file)[1]
            if ext == ".fits" or ext == ".sf":
                PsrfitsFile.__init__(self, psrfitslist=[self.your_file])
                self.isfits = True
                self.isfil = False
            elif ext == ".fil":
                SigprocFile.__init__(self, fp=self.your_file)
                self.isfits = False
                self.isfil = True
            else:
                raise TypeError('Filetype not supported')
        elif isinstance(self.your_file, list):
            if len(self.your_file) == 1 and os.path.splitext(*self.your_file)[1] == ".fil":
                for filterbank_file in self.your_file:
                    SigprocFile.__init__(self, fp=filterbank_file)
                    logger.debug(f'Reading filterbank file {filterbank_file}')
                    self.isfits = False
                    self.isfil = True
            else:
                for f in self.your_file:
                    ext = os.path.splitext(f)[1]
                    if ext == ".fits" or ext == ".sf" or ext == ".fil":
                        pass
                    else:
                        raise TypeError("Can only work with list of fits file or filterbanks")
                self.your_file.sort()
                PsrfitsFile.__init__(self, psrfitslist=self.your_file)
                logger.debug(f'Reading the following fits files: {self.your_file}')
                self.isfits = True
                self.isfil = False
    
    @property
    def nspectra(self):
        if self.isfil:
            return SigprocFile.nspectra(self)
        else:
            return PsrfitsFile.nspectra(self)
        
    def get_data(self, nstart, nsamp):
        if self.isfil:
            return SigprocFile.get_data(self, nstart, nsamp)
        else:
            return PsrfitsFile.get_data(self, nstart, nsamp)


    def __repr__(self):
        if isinstance(self.your_file, list):
            s = "\n".join(map(str, self.your_file))
        else:
            s = self.your_file
        return f"Using Files:\n{s}"
>>>>>>> b4134620
<|MERGE_RESOLUTION|>--- conflicted
+++ resolved
@@ -1,45 +1,3 @@
-<<<<<<< HEAD
-#!/usr/bin/env python3
-import logging
-import os
-
-from your.psrfits import PsrfitsFile
-from your.pysigproc import SigprocFile
-
-logger = logging.getLogger(__name__)
-
-class Your(PsrfitsFile, SigprocFile):
-    def __init__(self, file):
-        self.your_file = file
-        if isinstance(self.your_file, str):
-            ext = os.path.splitext(self.your_file)[1]
-            if ext == ".fits" or ext == ".sf":
-                PsrfitsFile.__init__(self, psrfitslist=[self.your_file])
-            elif ext == ".fil":
-                SigprocFile.__init__(self, fp=self.your_file)
-            else:
-                raise TypeError('Filetype not supported')
-        elif isinstance(self.your_file, list):
-            if len(self.your_file) == 1 and os.path.splitext(*self.your_file)[1] == ".fil":
-                for filterbank_file in self.your_file:
-                    SigprocFile.__init__(self, fp=filterbank_file)
-            else:
-                for f in self.your_file:
-                    ext = os.path.splitext(f)[1]
-                    if ext == ".fits" or ext == ".sf" or ext == ".fil":
-                        pass
-                    else:
-                        raise TypeError("Can only work with list of fits file or filterbanks")
-                self.your_file.sort()
-                PsrfitsFile.__init__(self, psrfitslist=self.your_file)
-
-    def __repr__(self):
-        if isinstance(self.your_file, list):
-            s = "\n".join(map(str, self.your_file))
-        else:
-            s = self.your_file
-        return f"Using Files:\n{s}"
-=======
 #!/usr/bin/env python3
 import logging
 import os
@@ -103,5 +61,4 @@
             s = "\n".join(map(str, self.your_file))
         else:
             s = self.your_file
-        return f"Using Files:\n{s}"
->>>>>>> b4134620
+        return f"Using Files:\n{s}"