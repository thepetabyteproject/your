import logging

logger = logging.getLogger(__name__)

import os
from functools import reduce
from math import gcd

import numpy as np
from astropy.time import Time
from psrdada import Writer
from tqdm import tqdm
from your.utils import closest_divisor

<<<<<<< HEAD
=======
logger = logging.getLogger(__name__)

>>>>>>> b4134620
def find_gcd(list_of_nos):
    x = reduce(gcd, list_of_nos)
    return x

class DadaManager:

    def __init__(self, size, key=0xdada, n_readers=1):
        """
        :type size: int
        :type key: hex
        :type n_readers: int
        :param size: size of the dada buffers in bytes
        :param key: hex dada key
        """
        self.size = size
        self.key = key
        self.n_readers = n_readers

    def setup(self):
        logger.debug(f"Destroying previous buffers using: dada_db -d -k {self.key} 2>/dev/null")
        os.system(f"dada_db -d -k {self.key} 2>/dev/null")
        logger.info(f"Creating new buffers using dada_db -b {self.size} -k {self.key} -r {self.n_readers}")
        os.system(f"dada_db -b {self.size} -k {self.key} -r {self.n_readers}")
        self.writer = Writer()
        self.writer.connect(int(self.key, 16))

    def dump_header(self, header):
        """

        :type header: dict
        """
        return self.writer.setHeader(header)

    def dump_data(self, data_input):
        data_input = data_input.flatten()
        page = self.writer.getNextPage()
        data = np.asarray(page)
        data[:len(data_input)] = data_input
        return

    def mark_filled(self):
        return self.writer.markFilled()

    def eod(self):
        return self.writer.markEndOfData()

    def teardown(self):
        self.writer.disconnect()
        os.system(f"dada_db -d -k {self.key} 2> /dev/null")
        logger.info(f"Cleanly destroyed the dada buffers")


class YourDada:

    def __init__(self, your_object):
        self.your_object = your_object
        if self.your_object.isfits:
            logger.debug(f'Calculating dada size and data step for the fits files')
            self.list_of_subints = self.your_object.specinfo.num_subint.astype('int')
            self.subint_steps = int(find_gcd(self.list_of_subints))
            self.dada_size = self.subint_steps * self.your_object.nchans * self.your_object.specinfo.spectra_per_subint * self.your_object.nbits / 8  # bytes
            self.data_step = int(self.subint_steps * self.your_object.specinfo.spectra_per_subint)
        else:
            nsamp_gulp = 2**18
            logger.debug(f'Calculating dada size and data step for the filterbank file')
            if self.your_object.nspectra < nsamp_gulp:
                self.dada_size = self.your_object.nspectra * self.your_object.nchans * self.your_object.nbits / 8 # bytes
                self.data_step = int(self.your_object.nspectra)
            else:
                self.data_step = int(closest_divisor(self.your_object.nspectra, nsamp_gulp))
                self.dada_size = self.data_step * self.your_object.nchans * self.your_object.nbits / 8 # bytes
        self.dada_key = hex(np.random.randint(0, 16 ** 4))

    def setup(self):
        logger.info(f"dada buffer key {self.dada_key}")
        self.DM = DadaManager(size=self.dada_size, key=self.dada_key)
        self.dada_header = self.your_dada_header()
        return self.DM.setup()

    def teardown(self):
        return self.DM.teardown()

    def your_dada_header(self):
        header = {}
        header["BW"] = str(self.your_object.nchans * self.your_object.foff)
        header["FREQ"] = str(self.your_object.fch1 + (self.your_object.nchans * self.your_object.foff / 2))
        header["MJD_START"] = str(self.your_object.tstart)
        header["NBIT"] = str(self.your_object.nbits)
        header["TSAMP"] = str(self.your_object.tsamp * 1e6)
        header["HDR_SIZE"] = "4096"
        header["NCHAN"] = str(self.your_object.nchans)
        header["OBS_OFFSET"] = str(0)
        header["NPOL"] = str(self.your_object.nifs)
        tstart = Time(self.your_object.tstart, format='mjd')
        header["UTC_START"] = str(tstart.utc.iso.replace(' ', '-'))
        return header

    def to_dada(self):
        for data_read in tqdm(range(0, int(self.your_object.nspectra), self.data_step)):
            data_input = self.your_object.get_data(data_read, self.data_step)
            logger.debug(f"Data specs: Shape: {data_input.shape}, dtype: {data_input.dtype}")
            self.DM.dump_header(self.dada_header)
            self.DM.dump_data(data_input.astype('uint8'))
            if data_read == self.your_object.nspectra - self.data_step:
                logger.debug(f"Sent EOD")
                self.DM.eod()
            else:
                self.DM.mark_filled()
        return 0<|MERGE_RESOLUTION|>--- conflicted
+++ resolved
@@ -1,7 +1,4 @@
 import logging
-
-logger = logging.getLogger(__name__)
-
 import os
 from functools import reduce
 from math import gcd
@@ -12,11 +9,8 @@
 from tqdm import tqdm
 from your.utils import closest_divisor
 
-<<<<<<< HEAD
-=======
 logger = logging.getLogger(__name__)
 
->>>>>>> b4134620
 def find_gcd(list_of_nos):
     x = reduce(gcd, list_of_nos)
     return x
@@ -51,11 +45,9 @@
         return self.writer.setHeader(header)
 
     def dump_data(self, data_input):
-        data_input = data_input.flatten()
         page = self.writer.getNextPage()
         data = np.asarray(page)
-        data[:len(data_input)] = data_input
-        return
+        data = data_input.ravel()
 
     def mark_filled(self):
         return self.writer.markFilled()
@@ -66,7 +58,6 @@
     def teardown(self):
         self.writer.disconnect()
         os.system(f"dada_db -d -k {self.key} 2> /dev/null")
-        logger.info(f"Cleanly destroyed the dada buffers")
 
 
 class YourDada:
@@ -120,9 +111,8 @@
             logger.debug(f"Data specs: Shape: {data_input.shape}, dtype: {data_input.dtype}")
             self.DM.dump_header(self.dada_header)
             self.DM.dump_data(data_input.astype('uint8'))
-            if data_read == self.your_object.nspectra - self.data_step:
-                logger.debug(f"Sent EOD")
+            if data_read == self.your_object.nspectra:
                 self.DM.eod()
             else:
                 self.DM.mark_filled()
-        return 0+        return