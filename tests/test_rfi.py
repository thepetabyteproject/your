--- conflicted
+++ resolved
@@ -1,13 +1,4 @@
 from your.utils.rfi import *
-import pytest
-import os
-from your import Your
-
-
-@pytest.fixture(scope="session", autouse=True)
-def fil_file():
-    _install_dir = os.path.abspath(os.path.dirname(__file__))
-    return os.path.join(_install_dir, "data/28.fil")
 
 
 def test_calc_N():
@@ -43,11 +34,7 @@
 
 def test_incorrect_sigmas(fil_file):
     your_object = Your(fil_file)
-<<<<<<< HEAD
     data = your_object.get_data(0, 1024)
-=======
-    data = your_object.get_data(0,1024)
->>>>>>> 502f118a
     with pytest.raises(ValueError):
         sk_sg_filter(data, your_object, -1, 1, 1)
 
