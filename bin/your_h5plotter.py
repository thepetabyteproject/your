#!/usr/bin/env python3

import argparse
import logging
import os
from functools import partial
from multiprocessing import Pool

import matplotlib
import pandas as pd
import pylab as plt
from tqdm import tqdm

from your.utils.plotter import get_params, plot_h5

os.environ['HDF5_USE_FILE_LOCKING'] = 'FALSE'
matplotlib.use('Agg')

<<<<<<< HEAD
def mapper(save, detrend_ft, publication, mad_filter, out_dir, h5_file):
    #maps the variables so the function will be imap friendly
    plot_h5(h5_file=h5_file, save=save, detrend_ft=detrend_ft, publication=publication, mad_filter=mad_filter, outdir=out_dir)
=======

def mapper(save, detrend_ft, publication, mad_filter, h5_file):
    # maps the variables so the function will be imap friendly
    plot_h5(h5_file, save, detrend_ft, publication, mad_filter)
>>>>>>> d1177564


if __name__ == '__main__':
    parser = argparse.ArgumentParser(description="Plot candidate h5 files",
                                     formatter_class=argparse.ArgumentDefaultsHelpFormatter)
    parser.add_argument('-v', '--verbose', help='Be verbose', action='store_true')
    parser.add_argument('-f', '--files', help='h5 files to be plotted', nargs='+', required=False)
    parser.add_argument('-c', '--results_csv', help='Plot positives in results.csv', required=False)
    parser.add_argument('--publish', help='Make publication quality plots', action='store_true')
    parser.add_argument('--no_detrend_ft', help='Detrend the frequency-time plot', action='store_false')
    parser.add_argument('--no_save', help='Do not save the plot', action='store_false', default=True)
<<<<<<< HEAD
    parser.add_argument('-mad','--mad_filter', help='Median Absolute Deviation spectal clipper, default 3 sigma', nargs='?', const=3.0, default=False)
    parser.add_argument('-o', '--out_dir', help='Directory to save pngs (default: h5 dir)', type=str, default=None, required=False)
=======
    parser.add_argument('-mad', '--mad_filter', help='Median Absolute Deviation spectal clipper, default 3 sigma',
                        nargs='?', const=3.0, default=False)
>>>>>>> d1177564
    parser.add_argument('-n', '--nproc', help='Number of processors to use in parallel (default: 4)',
                        type=int, default=4, required=False)
    parser.add_argument('--no_progress', help='Do not show the tqdm bar', action='store_true', default=None)

    values = parser.parse_args()
    logging_format = '%(asctime)s - %(funcName)s -%(name)s - %(levelname)s - %(message)s'
    if values.verbose:
        logging.basicConfig(level=logging.DEBUG, format=logging_format)
    else:
        logging.basicConfig(level=logging.INFO, format=logging_format)

    if values.files:
        h5_files = values.files
    elif values.results_csv:
        df = pd.read_csv(values.results_csv)
        h5_files = list(df['candidate'][df['label'] == 1])
    else:
        raise ValueError(f"Need either --files or --results_csv argument.")

    params = get_params()

    plt.rcParams.update(params)

    with Pool(processes=values.nproc) as p:
        max_ = len(h5_files)
        func = partial(mapper, values.no_save, values.no_detrend_ft, values.publish, values.mad_filter, values.out_dir)
        with tqdm(total=max_, disable=values.no_progress) as pbar:
            for i, _ in tqdm(enumerate(p.imap_unordered(func, h5_files, chunksize=2))):
                pbar.update()<|MERGE_RESOLUTION|>--- conflicted
+++ resolved
@@ -16,16 +16,9 @@
 os.environ['HDF5_USE_FILE_LOCKING'] = 'FALSE'
 matplotlib.use('Agg')
 
-<<<<<<< HEAD
 def mapper(save, detrend_ft, publication, mad_filter, out_dir, h5_file):
     #maps the variables so the function will be imap friendly
     plot_h5(h5_file=h5_file, save=save, detrend_ft=detrend_ft, publication=publication, mad_filter=mad_filter, outdir=out_dir)
-=======
-
-def mapper(save, detrend_ft, publication, mad_filter, h5_file):
-    # maps the variables so the function will be imap friendly
-    plot_h5(h5_file, save, detrend_ft, publication, mad_filter)
->>>>>>> d1177564
 
 
 if __name__ == '__main__':
@@ -37,13 +30,9 @@
     parser.add_argument('--publish', help='Make publication quality plots', action='store_true')
     parser.add_argument('--no_detrend_ft', help='Detrend the frequency-time plot', action='store_false')
     parser.add_argument('--no_save', help='Do not save the plot', action='store_false', default=True)
-<<<<<<< HEAD
-    parser.add_argument('-mad','--mad_filter', help='Median Absolute Deviation spectal clipper, default 3 sigma', nargs='?', const=3.0, default=False)
     parser.add_argument('-o', '--out_dir', help='Directory to save pngs (default: h5 dir)', type=str, default=None, required=False)
-=======
     parser.add_argument('-mad', '--mad_filter', help='Median Absolute Deviation spectal clipper, default 3 sigma',
                         nargs='?', const=3.0, default=False)
->>>>>>> d1177564
     parser.add_argument('-n', '--nproc', help='Number of processors to use in parallel (default: 4)',
                         type=int, default=4, required=False)
     parser.add_argument('--no_progress', help='Do not show the tqdm bar', action='store_true', default=None)
