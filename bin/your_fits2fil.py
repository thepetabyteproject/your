#!/usr/bin/env python3
"""
Converts files in PSRFITS format
to Filterbank format and combines
them into a single file.

"""

import argparse
import logging
import os
from datetime import datetime

import numpy as np
import tqdm

from your import Your
from your.pysigproc import SigprocFile
from your.utils.rfi import sk_filter, savgol_filter

logger = logging.getLogger(__name__)


def make_sigproc_obj(filfile, y, nchans, chan_freq):
    '''
    Use Your class object of the lower band to make Sigproc
    class object with the relevant parameters
    :param filfile: Name of the Filterbank file
    :param y: Your object for the PSRFITS files
    :param nchans: No:of channels in the frequency range
    :param chan_freq: Required frequency channel range
    '''
    logger.debug(f'Generating Sigproc object')
    fil_obj = SigprocFile()

    logger.debug(f'Setting attributes of Sigproc object from Your object.')
    fil_obj.rawdatafile = filfile
    fil_obj.source_name = y.your_header.source_name

    # Verify the following parameters
    fil_obj.machine_id = 0  # use "Fake" for now
    fil_obj.barycentric = 0  # by default the data isn't barycentered
    fil_obj.pulsarcentric = 0
    fil_obj.telescope_id = 6  # use only GBT for now
    fil_obj.data_type = 0

    fil_obj.nchans = nchans
    fil_obj.foff = y.your_header.foff
    fil_obj.fch1 = chan_freq[0]
    fil_obj.nbeams = 1
    fil_obj.ibeam = 0
    fil_obj.nbits = y.your_header.nbits
    fil_obj.tsamp = y.your_header.tsamp
    fil_obj.tstart = y.your_header.tstart
    fil_obj.nifs = 1  # Only use Intensity values

    from astropy.coordinates import SkyCoord
    loc = SkyCoord(y.your_header.ra_deg, y.your_header.dec_deg, unit='deg')
    ra_hms = loc.ra.hms
    dec_dms = loc.dec.dms

    fil_obj.src_raj = float(f'{int(ra_hms[0]):02d}{np.abs(int(ra_hms[1])):02d}{np.abs(ra_hms[2]):07.4f}')
    fil_obj.src_dej = float(f'{int(dec_dms[0]):02d}{np.abs(int(dec_dms[1])):02d}{np.abs(dec_dms[2]):07.4f}')

    fil_obj.az_start = -1
    fil_obj.za_start = -1
    return fil_obj


def write_fil(data, y, nchans=None, chan_freq=None, filename=None, outdir=None):
    '''
    Write Filterbank file given the Your object
    :param data: data to write to the filterbank file
    :param y: Your object for the PSRFITS files
    :param nchans: No:of channels in the frequency range
    :param chan_freq: Required frequency channel range
    :param filename: Output name of the Filterbank file
    :param outdir: Output directory for the Filterbank file
    '''

    original_dir, orig_basename = os.path.split(y.your_header.filename)
    if not filename:
        filename = '_'.join(orig_basename.split('.')[0].split('_')[:-1]) + '.fil'

    if not outdir:
        outdir = original_dir

    filfile = outdir + '/' + filename

    # Add checks for an existing fil file
    logger.info(f'Trying to write data to filterbank file: {filfile}')
    try:
        if os.stat(filfile).st_size > 8192:  # check and replace with the size of header
            logger.info(f'Writing {data.shape[0]} spectra to file: {filfile}')
            SigprocFile.append_spectra(data, filfile)

        else:
            fil_obj = make_sigproc_obj(filfile, y, nchans, chan_freq)
            fil_obj.write_header(filfile)
            logger.info(f'Writing {data.shape[0]} spectra to file: {filfile}')
            fil_obj.append_spectra(data, filfile)

    except FileNotFoundError:
        fil_obj = make_sigproc_obj(filfile, y, nchans, chan_freq)
        fil_obj.write_header(filfile)
        logger.info(f'Writing {data.shape[0]} spectra to file: {filfile}')
        fil_obj.append_spectra(data, filfile)
    logger.info(f'Successfully written data to Filterbank file: {filfile}')


def convert(f, c=None, outdir=None, filfile=None, progress=None, flag_rfi=False, sk_sig=4, sg_fw=15, 
        sg_sig=4, zero_dm_subt=False):
    '''
    reads data from one or more PSRFITS files
    and writes out a Filterbank File.
    :param f: List of PSRFITS files
    :param c: Required frequency channel range
    :param outdir: Output directory for Filterbank file
    :param filfile: Name of the Filterbank file to write to
    :param progress: turn on/off progress bar
    :param flag_rfi: To turn on RFI flagging 
    :param sk_sig: sigma for spectral kurtosis filter
    :param sg_fw: filter window for savgol filter
    :param sg_sig: sigma for savgol filter
    :param zero_dm_subt: enable zero DM rfi excision
    '''
    y = Your(f)
    fits_header = vars(y.your_header)
    if c:
        min_c = int(np.min(c))
        max_c = int(np.max(c))
    else:
        min_c = 0
        max_c = len(y.chan_freqs)

    chan_freq = y.chan_freqs[min_c:max_c]
    nchans = len(chan_freq)

    # Calculate loop of spectra
    interval = 4096 * 24
    if y.your_header.native_nspectra > interval:
        nloops = 1 + y.your_header.native_nspectra // interval
    else:
        nloops = 1
    nstarts = np.arange(0, interval * nloops, interval, dtype=int)
    nsamps = np.full(nloops, interval)
    if y.your_header.native_nspectra % interval != 0:
        nsamps[-1] = y.your_header.native_nspectra % interval

    # Read data
    for nstart, nsamp in tqdm.tqdm(zip(nstarts, nsamps), total=len(nstarts), disable=progress):
        logger.debug(f'Reading spectra {nstart}-{nstart + nsamp} in file {y.filename}')
        data = y.get_data(nstart, nsamp).astype(y.your_header.dtype)
        data = data[:, min_c:max_c]
        if flag_rfi:
            logger.info(f'Applying spectral kurtosis filter with sigma={sk_sig}')
            sk_mask = sk_filter(data, foff=y.your_header.foff, nchans=nchans, tsamp=y.your_header.tsamp, sig=sk_sig)
            bp = data.sum(0)[~sk_mask]
            logger.info(f'Applying savgol filter with fw={sg_fw} and sig={sg_sig}')
            sg_mask = savgol_filter(bp, y.your_header.foff, fw=sg_fw, sig=sg_sig)
            mask = np.zeros(data.shape[1], dtype=np.bool)
            mask[sk_mask] = True
            mask[np.where(mask == False)[0][sg_mask]] = True
<<<<<<< HEAD
            if y.your_header.dtype == np.uint8:
                   data[:,mask]= np.around(np.mean(data[:,~mask]))
            else:
                   data[:,mask]= np.mean(data[:,~mask])
        logger.info(f'Writing data from spectra {nstart}-{nstart + nsamp} in the frequency channel range {min_c}-{max_c} to filterbank')
        write_fil(data, y, nchans = nchans, chan_freq = chan_freq, outdir=outdir, filename=filfile)
=======
            data[:, mask] = 0
        if zero_dm_subt:
            logger.debug('Subtracting 0-DM time series from the data')
            data = data - data.mean(1)[:,None]
        logger.info(
            f'Writing data from spectra {nstart}-{nstart + nsamp} in the frequency channel range {min_c}-{max_c} to filterbank')
        write_fil(data, y, nchans=nchans, chan_freq=chan_freq, outdir=outdir, filename=filfile)
>>>>>>> 46ce0786
        logger.debug(f'Successfully written data from spectra {nstart}-{nstart + nsamp} to filterbank')

    logging.debug(f'Read all the necessary spectra')


if __name__ == '__main__':
    parser = argparse.ArgumentParser(prog='your_fits2fil.py',
                                     description="Convert files from PSRFITS format to a single file in Filterbank"
                                                 "format.", formatter_class=argparse.ArgumentDefaultsHelpFormatter)
    parser.add_argument('-v', '--verbose', help='Be verbose', action='store_true')
    parser.add_argument('-f', '--files',
                        help='Paths of PSRFITS files to be converted to a single file in Filterbank format. Surround '
                             'with quotes, and either use wildcards or separate with spaces',
                        required=True, nargs='+')
    parser.add_argument('-c', '--chans', help='Required channels (eg -c 0 4096)', required=False, type=int, nargs=2,
                        default=None)
    parser.add_argument('-o', '--outdir', type=str, help='Output directory for Filterbank file', default='.',
                        required=False)
    parser.add_argument('-fil', '--fil_name', type=str, help='Output name of the Filterbank file', default=None,
                        required=False)
    parser.add_argument('--no_progress', help='Do not show the tqdm bar', action='store_true', default=None)
    parser.add_argument('-r', '--flag_rfi', help='Turn on RFI flagging', action='store_true', default=False)
    parser.add_argument('-sksig', '--sk_sig', help='Sigma for spectral kurtosis filter', type=float, default=4,
                        required=False)
    parser.add_argument('-sgsig', '--sg_sig', help='Sigma for savgol filter', type=float, default=4, required=False)
    parser.add_argument('-sgfw', '--sg_fw', help='Filter window for savgol filter (MHz)', type=float, default=15,
                        required=False)
    parser.add_argument('-zero_dm_subt', '--zero_dm_subt', help='Enable 0 DM subtraction', action='store_true', default=False)
    values = parser.parse_args()

    logging_format = '%(asctime)s - %(funcName)s -%(name)s - %(levelname)s - %(message)s'
    log_filename = values.outdir + '/' + datetime.utcnow().strftime('fits2fil_%Y_%m_%d_%H_%M_%S_%f.log')

    if values.verbose:
        logging.basicConfig(filename=log_filename, level=logging.DEBUG, format=logging_format)
    else:
        logging.basicConfig(filename=log_filename, level=logging.INFO, format=logging_format)

    logging.info("Input Arguments:-")
    for arg, value in sorted(vars(values).items()):
        logging.info("Argument %s: %r", arg, value)

    convert(f=values.files, c=values.chans, outdir=values.outdir, filfile=values.fil_name, progress=values.no_progress,
            flag_rfi=values.flag_rfi, sk_sig=values.sk_sig, sg_fw=values.sg_fw, sg_sig=values.sg_sig, 
            zero_dm_subt=values.zero_dm_subt)<|MERGE_RESOLUTION|>--- conflicted
+++ resolved
@@ -161,22 +161,19 @@
             mask = np.zeros(data.shape[1], dtype=np.bool)
             mask[sk_mask] = True
             mask[np.where(mask == False)[0][sg_mask]] = True
-<<<<<<< HEAD
+            
             if y.your_header.dtype == np.uint8:
-                   data[:,mask]= np.around(np.mean(data[:,~mask]))
+                data[:,mask]= np.around(np.mean(data[:,~mask]))
             else:
-                   data[:,mask]= np.mean(data[:,~mask])
-        logger.info(f'Writing data from spectra {nstart}-{nstart + nsamp} in the frequency channel range {min_c}-{max_c} to filterbank')
-        write_fil(data, y, nchans = nchans, chan_freq = chan_freq, outdir=outdir, filename=filfile)
-=======
-            data[:, mask] = 0
-        if zero_dm_subt:
-            logger.debug('Subtracting 0-DM time series from the data')
-            data = data - data.mean(1)[:,None]
+                data[:,mask]= np.mean(data[:,~mask])
+            
+            if zero_dm_subt:
+                logger.debug('Subtracting 0-DM time series from the data')
+                data = data - data.mean(1)[:,None]
+
         logger.info(
             f'Writing data from spectra {nstart}-{nstart + nsamp} in the frequency channel range {min_c}-{max_c} to filterbank')
         write_fil(data, y, nchans=nchans, chan_freq=chan_freq, outdir=outdir, filename=filfile)
->>>>>>> 46ce0786
         logger.debug(f'Successfully written data from spectra {nstart}-{nstart + nsamp} to filterbank')
 
     logging.debug(f'Read all the necessary spectra')
