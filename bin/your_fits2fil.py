--- conflicted
+++ resolved
@@ -108,11 +108,7 @@
     logger.info(f'Successfully written data to Filterbank file: {filfile}')
 
 
-<<<<<<< HEAD
-def convert(f,c=None, outdir=None, filfile=None):
-=======
-def convert(f, outdir=None, filfile=None, progress=None, flag_rfi=False, sk_sig=4, sg_fw=15, sg_sig=4):
->>>>>>> c84df5ac
+def convert(f, c=None, outdir=None, filfile=None, progress=None, flag_rfi=False, sk_sig=4, sg_fw=15, sg_sig=4):
     '''
     reads data from one or more PSRFITS files
     and writes out a Filterbank File.
@@ -153,15 +149,10 @@
     for nstart, nsamp in tqdm.tqdm(zip(nstarts, nsamps), total=len(nstarts), disable=progress):
         logger.debug(f'Reading spectra {nstart}-{nstart + nsamp} in file {y.filename}')
         data = y.get_data(nstart, nsamp).astype(y.your_header.dtype)
-<<<<<<< HEAD
         data = data[:,min_c:max_c]
-        logger.info(f'Writing data from spectra {nstart}-{nstart + nsamp}in the frequency channel range {min_c}-{max_c} to filterbank')
-        write_fil(data, y, nchans = nchans, chan_freq = chan_freq, outdir=outdir, filename=filfile)
-        logger.debug(f'Successfully written data from spectra {nstart}-{nstart + nsamp} in the frequency channel range {min_c}-{max_c} to filterbank')
-=======
         if flag_rfi:
             logger.info(f'Applying spectral kurtosis filter with sigma={sk_sig}')
-            sk_mask = sk_filter(data, foff=y.your_header.foff, nchans=y.your_header.nchans, tsamp=y.your_header.tsamp, sig=sk_sig)
+            sk_mask = sk_filter(data, foff=y.your_header.foff, nchans=nchans, tsamp=y.your_header.tsamp, sig=sk_sig)
             bp = data.sum(0)[~sk_mask]
             logger.info(f'Applying savgol filter with fw={sg_fw} and sig={sg_sig}')
             sg_mask = savgol_filter(bp, y.your_header.foff, fw=sg_fw,  sig=sg_sig)
@@ -169,10 +160,9 @@
             mask[sk_mask] = True
             mask[np.where(mask == False)[0][sg_mask]] = True
             data[:, mask] = 0
-        logger.info(f'Writing data from spectra {nstart}-{nstart + nsamp} to filterbank')
-        write_fil(data, y, outdir=outdir, filename=filfile)
+        logger.info(f'Writing data from spectra {nstart}-{nstart + nsamp} in the frequency channel range {min_c}-{max_c} to filterbank')
+        write_fil(data, y, nchans = nchans, chan_freq = chan_freq, outdir=outdir, filename=filfile)
         logger.debug(f'Successfully written data from spectra {nstart}-{nstart + nsamp} to filterbank')
->>>>>>> c84df5ac
 
     logging.debug(f'Read all the necessary spectra')
 
@@ -213,11 +203,5 @@
     else:
         files = glob.glob(values.files)
         
-    convert(files, values.chans, values.outdir, values.fil_name)
-
-
-<<<<<<< HEAD
-=======
-    convert(files, values.outdir, values.fil_name, values.no_progress, flag_rfi=values.flag_rfi, sk_sig=values.sk_sig, 
-            sg_fw=values.sg_fw, sg_sig=values.sg_sig)
->>>>>>> c84df5ac
+    convert(f=files,c=values.chans, outdir=values.outdir, filfile=values.fil_name, progress=values.no_progress, flag_rfi=values.flag_rfi, sk_sig=values.sk_sig, 
+            sg_fw=values.sg_fw, sg_sig=values.sg_sig)