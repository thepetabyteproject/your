--- conflicted
+++ resolved
@@ -245,12 +245,8 @@
         """
         img_name = os.path.splitext(os.path.basename(self.file_name))[0]+f'_samp_{self.start_samp}_{self.start_samp+self.gulp_size}.png'
         logging.info(f'Saving figure: {img_name}')
-<<<<<<< HEAD
-        self.im_ft.figure.savefig(img_name,dpi=400)
+        self.im_ft.figure.savefig(img_name,dpi=300)
         logging.info(f'Saved figure: {img_name}')
-=======
-        plt.savefig(img_name,dpi=300)
->>>>>>> 75b6255d
     
 if __name__ == '__main__':
     parser = argparse.ArgumentParser(prog='your_viewer.py',
