--- conflicted
+++ resolved
@@ -7,7 +7,6 @@
 from scipy import misc
 import numpy as np
 from matplotlib.figure import Figure
-import numpy as np
 
 #based on https://steemit.com/utopian-io/@hadif66/tutorial-embeding-scipy-matplotlib-with-tkinter-to-work-on-images-in-a-gui-framework
 
@@ -48,11 +47,7 @@
         #added "file" to our menu
         menu.add_cascade(label="File", menu=file)
         self.start_samp = 0 
-<<<<<<< HEAD
-        self.gulp = 4000
-=======
-        self.gulp_size = 4096
->>>>>>> 95072879
+        self.gulp_size = 100
 
     def create_widgets(self):
         
@@ -86,17 +81,11 @@
         self.nice_print(dic)
             
     canvas=''
-    def load_file(self):
-<<<<<<< HEAD
-        print("In load file")
-        file_name = '/hyrule/data/users/kshitij/p3231/your/tests/data/28.fil' #filedialog.askopenfilename(filetypes = (("fits/fil files", "*.fil *.fits")
-                    #                                         ,("All files", "*.*") ))
-=======
+    def load_file(self, f):
         
-        file_name = filedialog.askopenfilename(filetypes = (("fits/fil files", "*.fil *.fits")
-                                                             ,("All files", "*.*") ))
->>>>>>> 95072879
-
+#         file_name = filedialog.askopenfilename(filetypes = (("fits/fil files", "*.fil *.fits")
+#                                                              ,("All files", "*.*") ))
+        file_name = f
         self.master.title(file_name)
         self.yr = Your(file_name)
         gulp = self.yr.get_data(self.start_samp, self.gulp_size)         
@@ -104,11 +93,7 @@
                   
         self.image = gulp #misc.imread(filename)
         self.image = ndimage.rotate(self.image, -90)
-        #print(type(misc.imread(filename)))
-        #fig = plt.figure(figsize=(10,7))
         fig, ax = plt.subplots(1,1,figsize=(10,7))
-        ax2 = ax.twiny()
-        #axs = plt.gca()
         ax.set_xlabel('Time [sec]')
         ax.set_ylabel('Frequency [MHz]')
         #axs = self.im.axes
@@ -119,28 +104,14 @@
         ax.set_yticklabels(yticks)
         
         xticks =  np.linspace(self.start_samp,self.start_samp+self.gulp_size,8)
-        
         ax.set_xticks(xticks)
         ax.set_xticklabels([f"{j:.2f}" for j in xticks*self.yr.tsamp])
         
-        ax2.set_xticks(xticks)
-        ax2.set_xticklabels([str(int(j)) for j in xticks])
-        ax2.set_xlabel(r"Sample")
-
         self.im = plt.imshow(self.image, aspect='auto') # later use a.set_data(new_data)
         #ax.set_xticklabels(np.linspace(0,self.yr.your_header.nchans-1,8))
         if self.canvas=='':
             self.im = plt.imshow(self.image, aspect='auto') # later use a.set_data(new_data)
             plt.colorbar(orientation='vertical')
-<<<<<<< HEAD
-            axs = self.im.axes
-            xticks = [str(int(l+self.start_samp)) for l in axs.get_xticks()]
-            axs.set_xticklabels(xticks)
-=======
-            #axs = plt.gca()
-            #axs.set_xticklabels([])
->>>>>>> 95072879
-            #axs.set_yticklabels([])
 
             # a tk.DrawingArea
             self.canvas = FigureCanvasTkAgg(fig, master=root)
@@ -154,59 +125,43 @@
         exit()
 
     def next_gulp(self):
-        
-        if (self.start_samp + self.gulp_size) < self.yr.your_header.nspectra:
-            self.start_samp += self.gulp_size
+        self.start_samp += self.gulp_size
         proposed_end = self.start_samp + self.gulp_size
         #distance_to_end = self.yr.your_header.nspectra - proposed_end
-        if proposed_end<self.yr.your_header.nspectra:
-            gulp_size = self.gulp_size
-        else:
-            gulp_size = self.yr.your_header.nspectra - self.start_samp
+        if proposed_end > self.yr.your_header.nspectra:
+            self.start_samp  = self.start_samp - (proposed_end - self.yr.your_header.nspectra)
             print('End of file.')
-        gulp = self.yr.get_data(self.start_samp, gulp_size)
+        gulp = self.yr.get_data(self.start_samp, self.gulp_size)
+        
         self.image = gulp
         self.image = ndimage.rotate(self.image, -90)
         self.im.set_data(gulp)
-<<<<<<< HEAD
+        
         axs = self.im.axes
-        xticks = [str(int(l+self.start_samp)) for l in axs.get_xticks()]
-        axs.set_xticklabels(xticks)
-=======
-        fig, ax = plt.subplots(1,1,figsize=(10,7))
-        axs = self.im.axes
-        xticks = [str(int(l+self.start_samp)) for l in axs.get_xticks()]
-        axs.set_xticklabels(xticks)
-        
-        #ax2 = axs.twiny()
-        #ax.set_xticks(xticks)
-        #ax.set_xticklabels([f"{j:.2f}" for j in xticks*self.yr.tsamp])
-        
-        #ax2.set_xticks(xticks)
-        #ax2.set_xticklabels([str(int(j)) for j in xticks])
-        
->>>>>>> 95072879
+        xticks = axs.get_xticks()
+        xtick_labels = (xticks + self.start_samp)*self.yr.tsamp
+        axs.set_xticklabels([f"{j:.2f}" for j in xtick_labels])
+
         self.im.set_data(self.image)
         self.canvas.draw()    
 
     def prev_gulp(self):
-        
         if (self.start_samp - self.gulp_size) >= 0:
             self.start_samp -= self.gulp_size
         gulp = self.yr.get_data(self.start_samp, self.gulp_size)
         self.image = gulp
         self.image = ndimage.rotate(self.image, -90)
         self.im.set_data(gulp)
+        
         axs = self.im.axes
-        xticks = [str(int(l+self.start_samp)) for l in axs.get_xticks()]
-<<<<<<< HEAD
-        axs.set_xticklabels(xticks) 
-=======
-        axs.set_xticklabels(xticks)
->>>>>>> 95072879
+        xticks = axs.get_xticks()
+        xtick_labels = (xticks + self.start_samp)*self.yr.tsamp
+        axs.set_xticklabels([f"{j:.2f}" for j in xtick_labels])
+        
         self.im.set_data(self.image)
         self.canvas.draw()    
-        
+
+    
 # root window created. Here, that would be the only window, but
 # you can later have windows within windows.
 root = Tk()
@@ -215,7 +170,8 @@
 
 #creation of an instance
 app = Paint(root)
-
+f = '../tests/data/28.fil'
+app.load_file(f)
 
 #mainloop
-root.mainloop()+root.mainloop()
